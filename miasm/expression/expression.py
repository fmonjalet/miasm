#
# Copyright (C) 2011 EADS France, Fabrice Desclaux <fabrice.desclaux@eads.net>
#
# This program is free software; you can redistribute it and/or modify
# it under the terms of the GNU General Public License as published by
# the Free Software Foundation; either version 2 of the License, or
# (at your option) any later version.
#
# This program is distributed in the hope that it will be useful,
# but WITHOUT ANY WARRANTY; without even the implied warranty of
# MERCHANTABILITY or FITNESS FOR A PARTICULAR PURPOSE.  See the
# GNU General Public License for more details.
#
# You should have received a copy of the GNU General Public License along
# with this program; if not, write to the Free Software Foundation, Inc.,
# 51 Franklin Street, Fifth Floor, Boston, MA 02110-1301 USA.
#
from miasm.tools.modint import uint1, uint8, uint16, uint32, uint64
from miasm.tools.modint import int8, int16, int32, int64
tip = 'tip'

def slice_rest(size, start, stop):
    if start >=size or stop > size: raise 'bad slice rest %s %s %s'%(str(size), str(start), str(stop))
    if start == stop: return [(0,size)]
    rest = []
    if start !=0:
        rest.append((0, start))
    if stop < size:
        rest.append((stop, size))

    return rest

size2type ={8:uint8,
            16:uint16,
            32:uint32,
            64:uint64
            }

tab_int_size = {uint8:8,
                uint16:16,
                uint32:32,
                uint64:64
                }

my_size_mask = {1:1, 8:0xFF, 16:0xFFFF, 32:0xFFFFFFFF,  64:0xFFFFFFFFFFFFFFFFL}


def is_int(a):
    t = [uint1, uint8, uint16, uint32, uint64]
    return any([isinstance(a, x) for x in t])



def get_missing_interval(all_intervals, i_min = 0, i_max = 32):
    my_intervals = all_intervals[:]
    my_intervals.sort()
    my_intervals.append((i_max, i_max))

    missing_i = []
    last_pos = i_min
    for start, stop in my_intervals:
        if last_pos  != start:
            missing_i.append((last_pos, start))
        last_pos = stop
    return missing_i


def visit_chk(visitor):
    def wrapped(e, cb):
        #print 'visit', e
        e_new = visitor(e, cb)
        e_new2 = cb(e_new)
        return e_new2
    return wrapped


class Expr:
    is_term = False
    is_simp = False
    is_eval = False
    def __init__(self, arg):
        self.arg = arg
    def __str__(self):
        return str(self.arg)
    def __getitem__(self, i):
        if not isinstance(i, slice):
            print i
            raise "bad slice"
        start, stop, step = i.indices(self.get_size())
        return ExprSlice(self, start, stop)
    def get_r(self, mem_read=False):
        return self.arg.get_r(mem_read)
    def get_w(self):
        return self.arg.get_w()
    def get_size(self):
        return arg.get_size()
    def __repr__(self):
        return "<%s 0x%x>"%(self.__class__.__name__, id(self))
    def __ne__(self, a):
        return not self.__eq__(a)
    def toC(self):
        print self
        fdsfs
        return self.arg.toC()
    def __add__(self, a):
        return ExprOp('+', self, a)
    def __sub__(self, a):
        #return ExprOp('-', self, a)
        return ExprOp('+', self, ExprOp('-', a))
    def __div__(self, a):
        return ExprOp('/', self, a)
    def __mul__(self, a):
        return ExprOp('*', self, a)
    def __lshift__(self, a):
        return ExprOp('<<', self, a)
    def __rshift__(self, a):
        return ExprOp('>>', self, a)
    def __xor__(self, a):
        return ExprOp('^', self, a)
    def __or__(self, a):
        return ExprOp('|', self, a)
    def __and__(self, a):
        return ExprOp('&', self, a)
    def __neg__(self):
        return ExprOp('-', self)
    def __invert__(self):
        s = self.get_size()
        return ExprOp('^', self, ExprInt(size2type[s](my_size_mask[s])))
    def copy(self):
        """
        deep copy of the expression
        """
        return self.visit(lambda x:x)
    def replace_expr(self, dct = {}):
        """
        find and replace sub expression using dct
        """
        def my_replace(e, dct):
            if e in dct:
                return dct[e]
            return e
        return self.visit(lambda e:my_replace(e, dct))
    def canonize(self):
        def my_canon(e):
            if isinstance(e, ExprOp):
                args = canonize_expr_list(e.args)
                return ExprOp(e.op, *args)
            elif isinstance(e, ExprCompose):
                return ExprCompose(canonize_expr_list_compose(e.args))
            else:
                return e
        return self.visit(my_canon)

class ExprTop(Expr):
    def __init__(self, e=None):
        fdqs
        self.e = e
        pass
    def __str__(self):
        return "top(%s)"%str(self.e)
    def get_r(self, mem_read=False):
        raise ValueError("get_r on TOP")
    def get_w(self):
        raise ValueError("get_r on TOP")
    def get_size(self):
        raise ValueError("get_size on TOP")
    def __eq__(self, a):
        return isinstance(a, ExprTop)
    def __hash__(self):
        return 0x1337beef
    def toC(self):
        raise ValueError('cannot toC TOP')

class ExprInt(Expr):
    def __init__(self, arg):
        if not is_int(arg):
            raise 'arg must by numpy int! %s'%str(arg)
        self.arg = arg
    def __str__(self):
        if self.arg < 0:
            return str("-0x%X"%-int(self.arg&0xffffffffffffffffL))
        else:
            return str("0x%X"%int(self.arg&0xffffffffffffffffL))
    def get_r(self, mem_read=False):
        return set()
    def get_w(self):
        return set()
    def get_size(self):
        return self.arg.size
    def __contains__(self, e):
        return self == e
    def __eq__(self, a):
        if not isinstance(a, ExprInt):
            return False
        return self.arg == a.arg
    def __hash__(self):
        return hash(self.arg)
    def __repr__(self):
        return Expr.__repr__(self)[:-1]+" 0x%X>"%int(self.arg&0xffffffffffffffffL)
    def toC(self):
        return str(self)
    @visit_chk
    def visit(self, cb):
        return self
    def copy(self):
        return ExprInt(self.arg)

class ExprId(Expr):
    def __init__(self, name, size = 32, is_term = False):
        self.name, self.size = name, size
        self.is_term = is_term
    def __str__(self):
        return str(self.name)
    def get_r(self, mem_read=False):
        return set([self])
    def get_w(self):
        return set([self])
    def get_size(self):
        return self.size
    def __contains__(self, e):
        return self == e
    def __eq__(self, a):
        if not isinstance(a, ExprId):
            return False
        if self.name == a.name and self.size != a.size:
            fdsfdsfdsdsf
        return self.name == a.name and self.size == a.size
    def __hash__(self):
        return hash(self.name)
    def __repr__(self):
        return Expr.__repr__(self)[:-1]+" %s>"%self.name
    def toC(self):
        return str(self)
    @visit_chk
    def visit(self, cb):
        return self
    def copy(self):
        return ExprId(self.name, self.size)

memreg = ExprId('MEM')



class ExprAff(Expr):
    def __init__(self, dst, src):
        #if dst is slice=> replace with id make composed src
        if isinstance(dst, ExprSlice):
            self.dst = dst.arg
            rest = [(ExprSlice(dst.arg, r[0], r[1]), r[0], r[1]) for r in slice_rest(dst.arg.size, dst.start, dst.stop)]
            all_a = [(src, dst.start, dst.stop)] + rest
            all_a.sort(key=lambda x:x[1])
            self.src = ExprCompose(all_a)
        else:
            self.dst, self.src = dst,src
    def __str__(self):
        return "%s = %s"%(str(self.dst), str(self.src))
    def get_r(self, mem_read=False):
        return self.src.get_r(mem_read)
    def get_w(self):
        if isinstance(self.dst, ExprMem):
            return set([self.dst]) #[memreg]
        else:
            return self.dst.get_w()
    #return dst size? XXX
    def get_size(self):
        return self.dst.get_size()
    def __contains__(self, e):
        return self == e or self.src.__contains__(e) or self.dst.__contains__(e)
    def __eq__(self, a):
        if not isinstance(a, ExprAff):
            return False
        return self.src == a.src and self.dst == a.dst
    def __hash__(self):
        return hash(self.dst)^hash(self.src)
    def toC(self):
        return "%s = %s"%(self.dst.toC(), self.src.toC())
    #XXX /!\ for hackish expraff to slice
    def get_modified_slice(self):
        dst = self.dst
        if not isinstance(self.src, ExprCompose):
            raise ValueError("get mod slice not on expraff slice", str(self))
        modified_s = []
        for x in self.src.args:
            if not isinstance(x[0], ExprSlice) or x[0].arg != dst or x[1] != x[0].start or x[2] != x[0].stop:
                modified_s.append(x)
        return modified_s
    @visit_chk
    def visit(self, cb):
        dst, src = self.dst.visit(cb), self.src.visit(cb)
        if dst == self.dst and src == self.src:
            return self
        else:
            return ExprAff(dst, src)
    def copy(self):
        return ExprAff(self.dst.copy(), self.src.copy())

class ExprCond(Expr):
    def __init__(self, cond, src1, src2):
        self.cond, self.src1, self.src2 = cond, src1, src2
    def __str__(self):
        return "%s?(%s,%s)"%(str(self.cond), str(self.src1), str(self.src2))
    def get_r(self, mem_read=False):
        out=self.cond.get_r(mem_read).union(self.src1.get_r(mem_read)).union(self.src2.get_r(mem_read))
        return out
    def get_w(self):
        return set()
    #return src1 size? XXX
    def get_size(self):
        return self.src1.get_size()
    def __contains__(self, e):
        return self == e or self.cond.__contains__(e) or self.src1.__contains__(e) or self.src2.__contains__(e)
    def __eq__(self, a):
        if not isinstance(a, ExprCond):
            return False
        return self.cond == a.cond and self.src1 == a.src1 and self.src2 == a.src2
    def __hash__(self):
        return hash(self.cond)^hash(self.src1)^hash(self.src2)
    def toC(self):
        return "(%s?%s:%s)"%(self.cond.toC(), self.src1.toC(), self.src2.toC())
    @visit_chk
    def visit(self, cb):
        cond = self.cond.visit(cb)
        src1 = self.src1.visit(cb)
        src2 = self.src2.visit(cb)
        if cond == self.cond and \
                src1 == self.src1 and \
                src2 == self.src2:
            return self
        return ExprCond(cond, src1, src2)
    def copy(self):
        return ExprCond(self.cond.copy(),
                        self.src1.copy(),
                        self.src2.copy())

class ExprMem(Expr):
    def __init__(self, arg, size = 32, segm = None):
        if not isinstance(arg, Expr): raise 'arg must be expr'
        self.arg, self.size, self.segm = arg, size, segm
    def __str__(self):
        if self.segm:
            return "%s:@%d[%s]"%(self.segm, self.size, str(self.arg))
        else:
            return "@%d[%s]"%(self.size, str(self.arg))
    def get_r(self, mem_read=False):
        if mem_read:
            return set(self.arg.get_r(mem_read).union(set([self])))
        else:
            return set([self])
    def get_w(self):
        return set([self]) #[memreg]
    def get_size(self):
        return self.size
    def __contains__(self, e):
        return self == e or self.arg.__contains__(e)
    def __eq__(self, a):
        if not isinstance(a, ExprMem):
            return False
        return self.arg == a.arg and self.size == a.size and self.segm == a.segm
    def __hash__(self):
        return hash(self.arg)^hash(self.size)^hash(self.segm)
    def toC(self):
        if self.segm:
            return "MEM_LOOKUP_%.2d_SEGM(%s, %s)"%(self.size, self.segm.toC(), self.arg.toC())
        else:
            return "MEM_LOOKUP_%.2d(%s)"%(self.size, self.arg.toC())
    @visit_chk
    def visit(self, cb):
        segm = self.segm
        if isinstance(segm, Expr):
            segm = self.segm.visit(cb)
        else:
            segm = None
        arg = self.arg.visit(cb)
        if segm == self.segm and arg == self.arg:
            return self
        return ExprMem(arg, self.size, segm)
    def copy(self):
        arg = self.arg.copy()
        if self.segm:
            segm = self.segm.copy()
        else:
            segm = None
        return ExprMem(arg, size = self.size, segm = segm)


op_assoc = ['+', '*', '^', '&', '|']
class ExprOp(Expr):
    def __init__(self, op, *args):
        self.op, self.args = op, args
        if isinstance(op, Expr):
            fdsfsdf
    def __str__(self):
        if self.op in op_assoc:
            return '(' + self.op.join([str(x) for x in self.args]) + ')'
        if len(self.args) == 2:
            return '('+str(self.args[0]) + ' ' + self.op + ' ' + str(self.args[1]) + ')'
        elif len(self.args)> 2:
            return self.op + '(' + ', '.join([str(x) for x in self.args]) + ')'
        else:
            return reduce(lambda x,y:x+' '+str(y), self.args, '('+str(self.op))+')'
    def get_r(self, mem_read=False):
        return reduce(lambda x,y:x.union(y.get_r(mem_read)), self.args, set())
    def get_w(self):
        raise ValueError('op cannot be written!', self)
    #return 1st arg size XXX
    def get_size(self):
        a = self.args[0].get_size()
        if len(self.args)>1:
            if not a:
                a = self.args[1].get_size()
        return a
    def __contains__(self, e):
        if self == e:
            return True
        for a in self.args:
            if  a.__contains__(e):
                return True
        return False
    def __eq__(self, a):
        if not isinstance(a, ExprOp):
            return False
        if self.op !=a.op:
            return False
        if len(self.args) != len(a.args):
            return False
        for i, x in enumerate(self.args):
            if not x == a.args[i]:
                return False
        return True
    def __hash__(self):
        h = hash(self.op)
        for a in self.args:
            h^=hash(a)
        return h
    def toC(self):
        dct_shift= {'a>>':"right_arith",
                    '>>':"right_logic",
                    '<<':"left_logic",
                    'a<<':"left_logic"}
        dct_rot = {'<<<':'rot_left',
                   '>>>':'rot_right'}
        if len(self.args)==1:
            if self.op == 'parity':
                return "parity(%s&0x%x)"%(self.args[0].toC(), my_size_mask[self.args[0].get_size()])
            elif self.op == '!':
                return "(~ %s)&0x%x"%(self.args[0].toC(), my_size_mask[self.args[0].get_size()])
            elif self.op in ['int_32_to_double', 'int_64_to_double']:
                return "%s(%s)"%(self.op, self.args[0].toC())
            elif self.op == 'double_to_int_32':
                return "%s(%s)"%(self.op, self.args[0].toC())
            elif self.op in ['mem_32_to_double', 'mem_64_to_double']:
                return "%s(%s)"%(self.op, self.args[0].toC())
            elif self.op.startswith("double_to_mem_"):
                return "%s(%s)"%(self.op, self.args[0].toC())
            elif self.op in ["ftan", "frndint", "f2xm1", "fsin", "fsqrt", "fabs", "fcos"]:
                return "%s(%s)"%(self.op, self.args[0].toC())
            elif self.op in ["-"]:
                return "%s(%s)"%(self.op, self.args[0].toC())
            else:
                print self.op
                raise ValueError('unknown op!!', str(self.op))
                return '('+str(self.op)+self.args[0].toC()+')'
        elif len(self.args)==2:
            if self.op == "==":
                return '(((%s&0x%x) == (%s&0x%x))?1:0)'%(self.args[0].toC(), my_size_mask[self.args[0].get_size()], self.args[1].toC(), my_size_mask[self.args[1].get_size()])
            elif self.op in dct_shift:
                return 'shift_%s_%.2d(%s , %s)'%(dct_shift[self.op],
                                                 self.args[0].get_size(),
                                                 self.args[0].toC(),
                                                 self.args[1].toC())
            elif self.op in op_assoc:
                o = ['(%s&0x%x)'%(a.toC(), my_size_mask[a.get_size()]) for a in self.args]
                o = str(self.op).join(o)
                return "((%s)&0x%x)"%(o, my_size_mask[self.args[0].get_size()])
            elif self.op in ['-']:
                return '(((%s&0x%x) %s (%s&0x%x))&0x%x)'%(self.args[0].toC(),
                                                          my_size_mask[self.args[0].get_size()],
                                                          str(self.op),
                                                          self.args[1].toC(),
                                                          my_size_mask[self.args[1].get_size()],
                                                          my_size_mask[self.args[0].get_size()])
            elif self.op in dct_rot:
                return '(%s(%s, %s, %s) &0x%x)'%(dct_rot[self.op],
                                                 self.args[0].get_size(),
                                                 self.args[0].toC(),
                                                 self.args[1].toC(),
                                                 my_size_mask[self.args[0].get_size()])
            elif self.op == '*lo':
                return 'mul_lo_op(%s, %s, %s)' %(
                            self.args[0].get_size(),
                            self.args[0].toC(),
                            self.args[1].toC())
            elif self.op == 'umul32_lo':
                return 'mul_lo_op(%s, %s, %s)' %(
                            self.args[0].get_size(),
                            self.args[0].toC(),
                            self.args[1].toC())
            elif self.op in ['imul16_lo', 'imul32_lo']:
                return 'imul_lo_op_%s(%s, %s)' %(
                            self.args[0].get_size(),
                            self.args[0].toC(),
                            self.args[1].toC())
            elif self.op in ['imul16_hi', 'imul32_hi']:
                return 'imul_hi_op_%s(%s, %s)' %(
                            self.args[0].get_size(),
                            self.args[0].toC(),
                            self.args[1].toC())
            elif self.op == '*hi':
                return 'mul_hi_op(%s, %s, %s)' %(
                            self.args[0].get_size(),
                            self.args[0].toC(),
                            self.args[1].toC())
            elif self.op == 'umul32_hi':
                return 'mul_hi_op(%s, %s, %s)' %(
                            self.args[0].get_size(),
                            self.args[0].toC(),
                            self.args[1].toC())
            elif self.op == 'umul08':
                return 'mul_hi_op(%s, %s, %s)' %(
                            self.args[0].get_size(),
                            self.args[0].toC(),
                            self.args[1].toC())
            elif self.op in ['umul16_lo', 'umul16_hi']:
                return '%s(%s, %s)' %(self.op,
                            self.args[0].toC(),
                            self.args[1].toC())
            elif self.op in ['bsr', 'bsf']:
                return 'my_%s(%s, %s)'%(self.op,
                                 self.args[0].toC(),
                                 self.args[1].toC())
            elif self.op in ['imul08']:
                return 'my_%s(%s, %s)'%(self.op,
                                        self.args[0].toC(),
                                        self.args[1].toC())
            elif self.op.startswith('cpuid'):
                return "%s(%s, %s)"%(self.op, self.args[0].toC(), self.args[1].toC())
            elif self.op.startswith("fcom"):
                return "%s(%s, %s)"%(self.op, self.args[0].toC(), self.args[1].toC())
            elif self.op in ["fadd", "fsub", "fdiv", 'fmul', "fscale"]:
                return "%s(%s, %s)"%(self.op, self.args[0].toC(), self.args[1].toC())
            else:
                print self.op
                raise ValueError('unknown op!!', str(self.op))
        elif len(self.args)==3:
            dct_div= {'div8':"div_op",
                      'div16':"div_op",
                      'div32':"div_op",
                      'idiv32':"div_op", #XXX to test
                      'rem8':"rem_op",
                      'rem16':"rem_op",
                      'rem32':"rem_op",
                      'irem32':"rem_op", #XXX to test
                      '<<<c_rez':'rcl_rez_op',
                      '<<<c_cf':'rcl_cf_op',
                      '>>>c_rez':'rcr_rez_op',
                      '>>>c_cf':'rcr_cf_op',
                      }
            if not self.op in dct_div:
                fsdff
            return '(%s(%s, %s, %s, %s) &0x%x)'%(dct_div[self.op],
                                                 self.args[0].get_size(),
                                                 self.args[0].toC(),
                                                 self.args[1].toC(),
                                                 self.args[2].toC(),
                                                 my_size_mask[self.args[0].get_size()])
        else:
            raise ValueError('not imple', str(self))
    @visit_chk
    def visit(self, cb):
        args = [a.visit(cb) for a in self.args]
        modified = any([x[0] != x[1] for x in zip(self.args, args)])
        if modified:
            return ExprOp(self.op, *args)
        return self
    def copy(self):
        args = [a.copy() for a in self.args]
        return ExprOp(self.op, *args)

class ExprSlice(Expr):
    def __init__(self, arg, start, stop):
        self.arg, self.start, self.stop = arg, start, stop
    def __str__(self):
        return "%s[%d:%d]"%(str(self.arg), self.start, self.stop)
    def get_r(self, mem_read=False):
        return self.arg.get_r(mem_read)
    def get_w(self):
        return self.arg.get_w()
    def get_size(self):
        return self.stop-self.start
    def __contains__(self, e):
        if self == e:
            return True
        return self.arg.__contains__(e)
    def __eq__(self, a):
        if not isinstance(a, ExprSlice):
            return False
        return self.arg == a.arg and self.start == a.start and self.stop == a.stop
    def __hash__(self):
        return hash(self.arg)^hash(self.start)^hash(self.stop)
    def toC(self):
        # XXX check mask for 64 bit & 32 bit compat
        return "((%s>>%d) & 0x%X)"%(self.arg.toC(),
                                    self.start,
                                    (1<<(self.stop-self.start))-1)
    @visit_chk
    def visit(self, cb):
        arg = self.arg.visit(cb)
        if arg == self.arg:
            return self
        return ExprSlice(arg, self.start, self.stop)
    def copy(self):
        return ExprSlice(self.arg.copy(), self.start, self.stop)

class ExprCompose(Expr):
    def __init__(self, args):
        self.args = args
    def __str__(self):
        return '('+', '.join(['%s,%d,%d'%(str(x[0]), x[1], x[2]) for x in self.args])+')'
    def get_r(self, mem_read=False):
        return reduce(lambda x,y:x.union(y[0].get_r(mem_read)), self.args, set())
    def get_w(self):
        return reduce(lambda x,y:x.union(y[0].get_r(mem_read)), self.args, set())
    def get_size(self):
        return max([x[2] for x in self.args]) - min([x[1] for x in self.args])
    def __contains__(self, e):
        if self == e:
            return True
        for a in self.args:
            if a == e:
                return True
            if a[0].__contains__(e):
                return True
        return False
    def __eq__(self, a):
        if not isinstance(a, ExprCompose):
            return False
        if len(self.args) != len(a.args):
            return False
        for (e1, start1, stop1), (e2, start2, stop2) in zip(self.args, a.args):
            if e1 != e2 or start1 != start2 or stop1 != stop2:
                return False
        return True
    def __hash__(self):
        h = 0
        for a in self.args:
            h^=hash(a[0])^hash(a[1])^hash(a[2])
        return h
    def toC(self):
        out = []
        # XXX check mask for 64 bit & 32 bit compat
        for x in self.args:
            out.append("((%s & 0x%X) << %d)"%(x[0].toC(),
                                              (1<<(x[2]-x[1]))-1,
                                              x[1]))
        out = ' | '.join(out)
        return '('+out+')'
    @visit_chk
    def visit(self, cb):
        args = [(a[0].visit(cb), a[1], a[2]) for a in self.args]
        modified = any([x[0] != x[1] for x in zip(self.args, args)])
        if modified:
            return ExprCompose(args)
        return self
    def copy(self):
        args = [(a[0].copy(), a[1], a[2]) for a in self.args]
        return ExprCompose(args)

class set_expr:
    def __init__(self, l = []):
        self._list = []
        for a in l:
            self.add(a)
    def add(self, a):
        astr = str(a)
        for x in self._list:
            if str(x) == astr:
                return
        self._list.append(a)
    def discard(self, a):
        astr = str(a)
        for x in self._list:
            if str(x) == astr:
                self._list.remove(x)
                return True
        return False
    def remove(self ,a):
        if not self.discard(a):
            raise ValueError('value not found %s'%str(a))
    def update(self, list_a):
        if not isinstance(list_a, list) and not isinstance(list_a, set):
            raise ValueError('arg must be list or set')
        for a in list_a:
            self.add(a)
    def __contains__(self, a):
        astr = str(a)
        for x in self._list:
            if astr == str(x):
                return True
        return False
    def __str__(self):
        o = []
        o.append('[')
        for x in self._list:
            o.append(str(x))
        o.append(']')
        return " ".join(o)
    def __repr__(self):
        return "set_expr["+", ".join([str(x) for x in self._list])+"]"
    def __iter__(self):
        return self._list.__iter__()


expr_order_dict = {ExprId: 1,
                   ExprCond: 2,
                   ExprMem: 3,
                   ExprOp: 4,
                   ExprSlice: 5,
                   ExprCompose: 7,
                   ExprInt: 8,
                   }

def compare_exprs_compose(e1, e2):
    # sort by start bit address, then expr then stop but address
    x = cmp(e1[1], e2[1])
    if x: return x
    x = compare_exprs(e1[0], e2[0])
    if x: return x
    x = cmp(e1[2], e2[2])
    return x

def compare_expr_list_compose(l1_e, l2_e):
    for i in xrange(min(len(l1_e), len(l2_e))):
        x = compare_exprs_compose(l1_e[i], l2_e[i])
        if x: return x
    return cmp(len(l1_e), len(l2_e))

def compare_expr_list(l1_e, l2_e):
    for i in xrange(min(len(l1_e), len(l2_e))):
        x = compare_exprs(l1_e[i], l2_e[i])
        if x: return x
    return cmp(len(l1_e), len(l2_e))

# compare 2 expressions for canonization
# 0  => ==
# 1  => e1 > e2
# -1 => e1 < e2
def compare_exprs(e1, e2):
    c1 = e1.__class__
    c2 = e2.__class__
    if c1 != c2:
        return cmp(expr_order_dict[c1], expr_order_dict[c2])
    if e1 == e2:
        return 0
    if c1 == ExprInt:
        return cmp(e1.arg, e2.arg)
    elif c1 == ExprId:
        x = cmp(e1.name, e2.name)
        if x: return x
        return cmp(e1.size, e2.size)
    elif c1 == ExprAff:
        fds
    elif c2 == ExprCond:
        x = compare_exprs(e1.cond, e2.cond)
        if x: return x
        x = compare_exprs(e1.src1, e2.src1)
        if x: return x
        x = compare_exprs(e1.src2, e2.src2)
        return x
    elif c1 == ExprMem:
        x = compare_exprs(e1.arg, e2.arg)
        if x: return x
        return cmp(e1.size, e2.size)
    elif c1 == ExprOp:
        if e1.op != e2.op:
            return cmp(e1.op, e2.op)
        return compare_expr_list(e1.args, e2.args)
    elif c1 == ExprSlice:
        x = compare_exprs(e1.arg, e2.arg)
        if x: return x
        x = cmp(e1.start, e2.start)
        if x: return x
        x = cmp(e1.stop, e2.stop)
        return x
    elif c1 == ExprCompose:
        return compare_expr_list_compose(e1.args, e2.args)
    raise ValueError("not imppl %r %r"%(e1, e2))



def canonize_expr_list(l):
    l = list(l)
    l.sort(cmp=compare_exprs)
    return l

def canonize_expr_list_compose(l):
    l = l[:]
    l.sort(cmp=compare_exprs_compose)
    return l

tab_uintsize ={1:uint1,
               8:uint8,
               16:uint16,
               32:uint32,
               64:uint64
               }

def ExprInt8(i):
    return ExprInt(uint8(i))
def ExprInt16(i):
    return ExprInt(uint16(i))
def ExprInt32(i):
    return ExprInt(uint32(i))
def ExprInt64(i):
    return ExprInt(uint64(i))

def ExprInt_from(e, i):
    return ExprInt(tab_uintsize[e.get_size()](i))


<<<<<<< HEAD
def get_expr_ids_visit(e, ids):
    if isinstance(e, ExprId):
        ids.add(e)
    return e

def get_expr_ids(e):
    ids = set()
    e.visit(lambda x:get_expr_ids_visit(x, ids))
    return ids
=======

def test_set(e, v, tks, result):
    if not v in tks:
        return e == v
    if v in result and result[v] != e:
        return False
    result[v] = e
    return result

def MatchExpr(e, m, tks, result = None):
    """
    try to match m expression with e expression with tks jokers
    result is output dictionnary with matching joker values
    """
    if result == None:
        result = {}
    #print 'match', e, m, tks, result
    if m in tks:
        return test_set(e, m, tks, result)
    if isinstance(e, ExprInt):
        return test_set(e, m, tks, result)
    elif isinstance(e, ExprId):
        return test_set(e, m, tks, result)
    elif isinstance(e, ExprOp):
        if not isinstance(m, ExprOp):
            return False
        for a1, a2 in zip(e.args, m.args):
            r = MatchExpr(a1, a2, tks, result)
            if r == False:
                return False
        return result
    elif isinstance(e, ExprMem):
        if not isinstance(m, ExprMem):
            return False
        if e.size != m.size:
            return False
        return MatchExpr(e.arg, m.arg, tks, result)
    elif isinstance(e, ExprSlice):
        if not isinstance(m, ExprSlice):
            return False
        if e.start != m.start or e.stop != m.stop:
            return False
        return MatchExpr(e.arg, m.arg, tks, result)
    elif isinstance(e, ExprCond):
        if not isinstance(m, ExprCond):
            return False
        r = MatchExpr(e.cond, m.cond, tks, result)
        if not r: return False
        r = MatchExpr(e.src1, m.src1, tks, result)
        if not r: return False
        r = MatchExpr(e.src2, m.src2, tks, result)
        if not r: return False
        return result
    elif isinstance(e, ExprCompose):
        if not isinstance(m, ExprCompose):
            return False
        for a1, a2 in zip(e.args, m.args):
            if a1[1] != a2[1] or a1[2] != a2[2]:
                return False
            r = MatchExpr(a1[0], a2[0], tks, result)
            if not r:
                return False
        return result
    else:
        fds
if __name__ == '__main__':
    x = ExprId('x')
    y = ExprId('y')
    z = ExprId('z')
    a = ExprId('a')
    b = ExprId('b')
    c = ExprId('c')

    print MatchExpr(x, a, [a])
    print MatchExpr(ExprInt32(12), a, [a])
    print MatchExpr(x+y, a, [a])
    print MatchExpr(x+y, a+y, [a])
    print MatchExpr(x+y, x+a, [a])
    print MatchExpr(x+y, a+b, [a, b])
    print MatchExpr(x+ExprId(12), a+b, [a, b])
    print MatchExpr(ExprMem(x), a, [a])
    print MatchExpr(ExprMem(x), ExprMem(a), [a])
    print MatchExpr(x[0:8], a, [a])
    print MatchExpr(x[0:8], a[0:8], [a])
    print MatchExpr(ExprCond(x, y, z), a, [a])
    print MatchExpr(ExprCond(x, y, z),
                    ExprCond(a, b, c), [a, b, c])
    print MatchExpr(ExprCompose([(x, 0, 8), (y, 8, 16)]), a, [a])
    print MatchExpr(ExprCompose([(x, 0, 8), (y, 8, 16)]),
                    ExprCompose([(a, 0, 8), (b, 8, 16)]), [a, b])

    e1 = ExprMem((a&ExprInt32(0xFFFFFFFC))+ExprInt32(0x10), 32)
    e2 = ExprMem((a&ExprInt32(0xFFFFFFFC))+b, 32)
    print MatchExpr(e1, e2, [b])
>>>>>>> fb64e037
<|MERGE_RESOLUTION|>--- conflicted
+++ resolved
@@ -817,7 +817,6 @@
     return ExprInt(tab_uintsize[e.get_size()](i))
 
 
-<<<<<<< HEAD
 def get_expr_ids_visit(e, ids):
     if isinstance(e, ExprId):
         ids.add(e)
@@ -827,7 +826,6 @@
     ids = set()
     e.visit(lambda x:get_expr_ids_visit(x, ids))
     return ids
-=======
 
 def test_set(e, v, tks, result):
     if not v in tks:
@@ -921,5 +919,4 @@
 
     e1 = ExprMem((a&ExprInt32(0xFFFFFFFC))+ExprInt32(0x10), 32)
     e2 = ExprMem((a&ExprInt32(0xFFFFFFFC))+b, 32)
-    print MatchExpr(e1, e2, [b])
->>>>>>> fb64e037
+    print MatchExpr(e1, e2, [b])